--- conflicted
+++ resolved
@@ -1,8 +1,5 @@
 ## 0.x.y
 
-<<<<<<< HEAD
-* Upgrade to Finagle 6.37.0.
-=======
 * Allow routers to be configured with a list of identifiers.  If an identifier
   cannot assign a dest to a request, it falls back to the next one in the list.
   * **Breaking Change**: Identifier plugins must now return a
@@ -24,7 +21,6 @@
 ## 0.7.5
 
 * Beautiful new linkerd docs!!! :heart_eyes: https://linkerd.io/config/0.7.5/linkerd
->>>>>>> 014d6ba0
 * HTTP response classifiers must not consider a request to be
   retryable when it has a chunked request body.
 * Fix query paramater encoding when rewriting proxied requests
