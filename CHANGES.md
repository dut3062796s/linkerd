## In the next release...

## 0.8.4 2016-12-05

* Change default value of `attemptTTwitterUpgrade` to `false`
* The `io.l5d.consul` and `io.l5d.k8s` namers are no longer experimental 🎉
* H2 stabilization:
  * Fix the `h2` protocol to gracefully handle connection loss and
    stream interruption.
  * RFC-compliant handling of connection-specific headers.
  * Routing failures are now surfaced as REFUSED_STREAM resets.
* Add per-logical-destination stats to each concrete client.
* Add `io.l5d.static` identifier
<<<<<<< HEAD
* Add `io.l5d.port`, `io.l5d.localhost`, `io.l5d.k8s.daemonset`, and
  `io.l5d.k8s.localnode` namers
=======
* Fix a config-serialization issue that prevented the Dtab Admin UI
  from working properly with some configurations.
>>>>>>> 4d51b9f7

## 0.8.3 2016-11-07

* Make several namers available to namerd that were missing
* Fix crash when viewing the dtab playground
* Announce to all routable addresses when announcing 0.0.0.0
* Add experimental Apache Curator namer
* Marathon:
  * Add authentication support to marathon namer
  * Add `useHealthCheck` option to marathon namer
* Transformers:
  * Allow transformers to be applied to namers
  * Add Const and Replace transformers
  * Show transformers in the delegate UI
* Kubernetes:
  * Add `labelSelector` option to k8s and k8s.external namers
  * Add `hostNetwork` option to k8s transformers to support CNI environments

## 0.8.2 2016-10-17

* Consul namer can use `.local` to reference local agent's datacenter.
* Add an `ip` option to admin configuration so that access to the
  admin server may be constrained.
* Kubernetes integration:
  * Remove unused TLS options from the k8s storage plugin config.
  * Add k8s external namer for routing to k8s ingress services.
  * Improve error-handling behavior in k8s API clients.
* Support serving the namerd namer interface over TLS.
* Document namerd's HTTP API.
* Improve retry metrics to include a total counter of all retry requests.
* Fix a path-parsing bug in the io.l5d.path namer.
* Provide a default log4j configuration so that netty logging is managed properly.
* Improve HTTP server behavior with short-lived connections.
* Add `io.buoyant.rinet` namer which is like `inet` but with the order
  of host and port reversed
* The `netty4` HTTP engine now works with TLS, supporting configurable
  ciphers, backed by BoringSSL!
* Introduce experimental support for the `h2` protocol, supporting gRPC! :balloon:

## 0.8.1 2016-09-21

* Fix missing data on the linkerd admin dashboard
* Allow a non-default port to be specified for the etcd storage plugin

## 0.8.0 2016-09-20

* Allow routers to be configured with a list of identifiers.  If an identifier
  cannot assign a dest to a request, it falls back to the next one in the list.
  * **Breaking Change**: Identifier plugins must now return a
    `RequestIdentification` object.
* Consul improvements:
  * Improve performance by only watching services as necessary and tearing
    down watches when they are no longer needed.
  * Add `consistencyMode` option to `io.l5d.consul` namer
  * Add `readConsistencyMode` and `writeConsistencyMode` options to
    `io.l5d.consul` dtab storage
  * Consul Namerd/DtabStore: `failFast` and `failureAccrual` is now
    disabled by default but can be enabled with the `failFast` option
* Improve shutdown ordering to facilitate graceful shutdown.
  * Gracefully shutdown on SIGINT and SIGTERM.
* Require tracer configuration instead of falling back to
  defaults, reducing logging noise.
* **Breaking Change**: The `debugTrace` tracer configuration flag has been
  removed in favor of the `io.l5d.tracelog` telemeter.
* Add `io.l5d.header` identifier for naming requests based on an HTTP header
* Lowercase `Host` header value in `io.l5d.methodAndHost` identifier
* Introduce transformers for post-processing the set of addresses returned by
  an interpreter.
  * Add k8s transformers to support linkerd-to-linkerd deployments when linkerd
    is deployed as a k8s daemonset.
* Remove hop-by-hop headers for better HTTP proxy compliance


## 0.7.5

* Beautiful new linkerd docs!!! :heart_eyes: https://linkerd.io/config/0.7.5/linkerd
* HTTP response classifiers must not consider a request to be
  retryable when it has a chunked request body.
* Fix query paramater encoding when rewriting proxied requests
* Improve error handling and retry behavior of consul plugins.
* Add `useHealthCheck` parameter to Consul Namer #589
* The k8s namer will now resume watches if the connection is closed.
* Improved the performance of the namerd HTTP API.
* Configured namers are now available to other plugins
* `enableProbation` is now disabled by default on clients. It leads to
  unexpected behavior in environments that reuse IP:PORT pairs across
  services in a close time proximity.

## 0.7.4

* Dashboard: add toggling to the router clients to better handle large numbers of clients
* namerd HTTP API:
  * Add `resolve` endpoint
  * All endpoints return json
* Add `authority` metadata field to re-write HTTP host/:authority on demand
* Consul improvements:
  * Add `setHost` parameter for Consul CatalogNamer to set `authority` metadata
  * Add auth `token` parameter to Consul Namer & Dtab Store
  * Add `datacenter` parameter to Consul Dtab Store
* Add file-system based name interpreter.
* Path identifier should only parse as many segments as requested
* Introduce the _telemetry_ plugin subsystem to support arbitrary stats
  exporters and to eventually supplant the `tracers` subsystem.
* Add announcer support! linkerd can now announce to service discovery backends!
  * Add zk announcer.

## 0.7.3

* Allow protocol-specific parameters to be inherited on servers #561.
* Don't clear addr on k8s service deletion #567.
* Modify namerd's `/delegate` http endpoint to return bound names #569.
* Memoize status stats components #547.

## 0.7.2

* Add support for tags in the `io.l5d.consul` namer.
* Add an experimental `io.l5d.consul` storage backend for namerd.
* linkerd should use last known good data if it get errors from namerd.
* Fix exceptions when k8s namer encounters unexpected end of stream #551.
* Expose HTTP codec parameters as configuration options.
* Handle "too old" error when re-establishing Kubernetes watches.
* Improve Java compatibility for Namers plugins.

## 0.7.1

* Turn off HTTP decompression so that linkerd doesn't decompress and then
  recompress bodies.
* Various bug fixes in the dtab UI
* Optional dtab query parameter for selected Namerd HTTP Control API endpoints
* Fix an issue where streaming was unintentionally disabled
* Fix an issue with the io.l5d.serversets namer and residuals
* Add a `consume` option to the `io.l5d.path` identifier to strip off the path
  segments that it reads from the URI.
* Introduce a configurable Netty4 http implementation.

## 0.7.0

* New default JVM settings scale up with traffic levels.
  * `JVM_HEAP` is now deprecated, you can now separately set `JVM_HEAP_MIN` and
    `JVM_HEAP_MAX` but you shouldn't need to adjust them thanks to the new defaults.
* Overhaul HTTP headers:
  * `l5d-ctx` renamed to `l5d-ctx-trace`
  * `l5d-ctx-deadline` now propagates deadlines
  * `l5d-ctx-dtab` is now read, to replace `dtab-local` later.
  * `l5d-dtab` now honored as a replacement for `dtab-local` as
    specified by users.
  * `l5d-dst-*` no longer set on responses
* Fix graceful connection teardown on streaming HTTP responses #482.
* linkerd routers' `timeoutMs` configuration now applies on the
  server-side, so that the timeout acts as a global timeout rather
  than an individual request timeout.
* Binding cache size is now configurable in linkerd and namerd
* Use :: as the zk host delimiter in the zk leader namer
* Admin site/dashboard UI improvements:
  * The linkerd dtab UI now works correctly with the namerd interpreter
  * Added server success rate graphs to the dashboard, improved responsiveness
  * Added the ability to navigate to a specific router's dashboard
  * Standardized the look and feel of the admin pages

## 0.6.0

* Add zkLeader namer to allow discovery of services through ZooKeeper leader
  election.
* Add HTTP path request identifier, which builds destinations from a
  configurable number of HTTP URI path segments.
* **Breaking Change!** The path prefix `/#` now indicates that the path should
  be processed by a namer.  A namer matches a path starting with `/#/<prefix>`.
* **Breaking Change!** Rename many plugin kind names.
* **Breaking Change!** Experimental plugins now require the `experimental: true`
  property to be set.
* **Breaking Change!** Change the format for ZooKeeper hosts in the ZK storage
  config.

## 0.5.0

* Add a `debugTrace` parameter to the `tracers` config section, which enables
  printing all traces to the console.
* Add etcd backed dtab storage.
* Introduce a default HTTP response classifier so that 5XX responses
  are marked as failures.
* Add a `retries` client config section supporting configurable retry
  budgets and backoffs.
* Automatically retry certain types of failures, as determined by
  response classifiers.
* Remove TLS support from the k8s namer in favor of using `kubectl proxy` for
  securely communicating with the k8s cluster API.
* Add an `/admin/metrics/prometheus` stats endpoint.

## 0.4.0

* Add a `bindingTimeoutMs` router parameter to configure the maximum amount of
  time to spend binding a path.
* Add experimental support for storing dtabs in Kubernetes via the
  ThirdPartyResource API (which must be enabled in your cluster).
* **Breaking api change** in namerd: dtabs are now string-encoded
  rather than thrift-encoded.
* Add `/api/1/bind`, `/api/1/addr`, and `/api/1/delegate` HTTP APIs to namerd
  * Most HTTP APIs now support `?watch=true` for returning updates via a
    streaming response.
* Add ACL and authentication support to the ZooKeeper DtabStore.
* Support wildcards in dtabs!
* New linkerd dashboard is now enabled by default!! :chart_with_upwards_trend:

## 0.3.1

* Add beta version of linkerd dashboard version 2.0.  Try it out at
  `/dashboard` on the linkerd admin site. :chart_with_upwards_trend:
* Support Zipkin tracer configuration via config file, to enable automatic
  export of tracing data from linkerd to a Zipkin collector.
* namerd's HTTP dtab API now supports the HEAD and DELETE methods
* Tear-down address observations in namerd if a service is deleted

## 0.3.0

* Added :sparkles: namerd :sparkles: : a service for managing linkerd (and finagle)
  name delegation.
* **Breaking change** to configs: `httpUriInDst` is now specified under the
  `identifier` header (see linkerd/docs/config.md for add'l info)
* Add a `ttlMs` marathon namer config option to configure the polling
  timeout against the marathon API.
* Add a `enableProbation` config option for configuring a client's load balancer
  probation setting

## 0.2.1

* Configs may now include a `tracers` section with pluggable tracers (although
  we don't provide any out of the box just yet)
* `namers` configurations may now configure Namers or NameInterpreters
  to support richer namer behavior.
* Add a loadBalancer section to the client config where a load balancer can be
  specified and configured.  The load balancers that are currently supported are
  p2c, ewma, aperture, and heap.
* Add a config.json admin endpoint which re-serializes the parsed linkerd config.
* Add a `maxConcurrentRequests` config option to limit number of concurrent
  requests accepted by a server.
* Add a `hostConnectionPool` client config section to control the number of
  connections maintained to destination hosts.
* Add a `attemptTTwitterUpgrade` thrift client config option to control whether
  thrift protocol upgrade should be attempted.

## 0.2.0

* This release contains **breaking changes** to the configuration file format.
  linkerd config files are now a bit more explicit and less "magical",
  in the following ways:
  * Router configuration options can no longer be specified globally at the
    root level of the config file, but must be specified per-router.
  * All routers must now include a `servers` section; previously, a default
    server port would be used if none was provided.
* New `thriftProtocol` config option allows the thrift protocol to be
  specified. We currently support `binary` (default) and `compact`.
* Added traffic routing support for marathon apps with slashes in
  their ids.
* Resolved a browser-compatibility issue in the admin page for those not
  using the latest-and-greatest Chrome/Firefox/Safari.


## 0.1.0

* Introduce Marathon-backed service discovery, for routing traffic in Mesos.
* Add new boundPath client TLS module for per-service TLS authentication.
* Upgrade to Finagle 6.33, the latest and greatest in Finagle-based technology.

## 0.0.11

* TLS, for real this time.
* Configuration updates: config now includes a client section, where you can
  configure client-specific parameters.

## 0.0.10

* We now support end-to-end TLS! However, verification is currently limited to
  global certs. See  https://github.com/BuoyantIO/linkerd/issues/64 for more on
  the upcoming roadmap.
* Prep work for "transparent TLS". Look for this in upcoming releases.
* Prep work for being able to generate Docker images from the repo, in service
  of a glorious containerized future.
* Dashboard improvements! Now harder, faster, better, and also stronger!

## 0.0.9

* Include ZooKeeper ServerSet support, for real this time.

## 0.0.8

* Big new feature alert! We now have Zookeeper ServerSet support.
* Server-side TLS support! Stay tuned for more security features coming in
  future releases...
* Added CONTRIBUTING.md with Contributor License Agreement. We are ready to
  receive your honorable pull requests!
* New `thriftMethodInDst` config option to allow for routing based on thrift
  method names.
* Admin port now configurable via an `admin/port` config parameters, for those
  of you who have Opinions About Ports.
* DTab explorer admin page now supports inspecting DTabs for all configured
  routers.
* New `/routers.json` endpoint with runtime router state.
* We now have a [slack channel](http://slack.linkerd.io)! Operators are
  standing by to field YOUR questions today.
* Admin site redesign to match [linkerd.io](https://linkerd.io/), now with
  favicon!

## 0.0.7

This is a big release! Get ready.

* Brand new name: :sunrise: linkerd :balloon:
* We're open source! This release is under Apache License v2.
* Tons of documentation on https://linkerd.io!
* This release adds config file support! You can express all your routing,
  listening, and protocol configuration needs in one convenient YAML file! See
  docs for how this works.

## 0.0.6

* Admin UI now features 25% more amazingness. :rainbow:
* Preliminary "pure" thrift support.
  * Default is framed transport with binary encoding; buffered transport also
    supported.
  * Out of the box, the router is configured to listen for thrift on port 4141
    (i.e. in addition to HTTP on port 4140), and forwards thrift calls to
    localhost:9998. This will almost definitely change in the future.
* Tons of performance tuning. We're benchmarking sub-1ms p99 request latency and
  40k+ qps throughput. Working on memory footprint reduction next.
* By popular demand, HTTP response code stats are now exported in metrics.json.
* Configurability still limited to what you can change in config.sh and disco/.
  Expect improvements here soon.

## 0.0.5

* Fancy Request Volume graph in the Admin page.
* Hide some internal interfaces from the Admin page.
* Modified interface labels to work in twitter-server's admin.

## 0.0.4

* Experimental Mux protocol support, for Advanced Users Only.
* New Admin UI that tries to not look like it was built by engineers.

## 0.0.3

* Using sophisticated shell script technology, we now ensure you have a
  sufficient Java version (we require JDK 8) before attempting to start the
  router.
* Upgrades to a newer version of the
  [Finagle](http://twitter.github.io/finagle/) library.
* More information added to HTTP tracing:
  * Host header
  * Transfer-Encoding header
* New configuration options for HTTP routing
  * Routing by URI can be disabled, which simplifies many common use-cases
  * Allow internal and external http service prefixes to be specified on the
    command-line
* Fixed the "downstream clients" admin interface

## 0.0.2

* Router start/stop commands now detect if the router is currently running,
  easily preventing a whole class of easily-preventable errors.
* Tarball permissions are fixed.
* New support for Consul-backed service discovery, if files aren't good enough
  for ya.

## 0.0.1

First release of the Buoyant Application Router.

* Complete with `router` script to start/stop/restart the router!
* Router is pre-configured with sane defaults for running locally.
* Filesystem-backed service discovery mechanism.<|MERGE_RESOLUTION|>--- conflicted
+++ resolved
@@ -1,4 +1,7 @@
 ## In the next release...
+
+* Add `io.l5d.port`, `io.l5d.localhost`, `io.l5d.k8s.daemonset`, and
+  `io.l5d.k8s.localnode` namers
 
 ## 0.8.4 2016-12-05
 
@@ -11,13 +14,8 @@
   * Routing failures are now surfaced as REFUSED_STREAM resets.
 * Add per-logical-destination stats to each concrete client.
 * Add `io.l5d.static` identifier
-<<<<<<< HEAD
-* Add `io.l5d.port`, `io.l5d.localhost`, `io.l5d.k8s.daemonset`, and
-  `io.l5d.k8s.localnode` namers
-=======
 * Fix a config-serialization issue that prevented the Dtab Admin UI
   from working properly with some configurations.
->>>>>>> 4d51b9f7
 
 ## 0.8.3 2016-11-07
 
