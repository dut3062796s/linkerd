package io.buoyant.k8s

import com.twitter.conversions.time._
import com.twitter.finagle.Http
import com.twitter.finagle.param.Label
import com.twitter.finagle.tracing.NullTracer
import com.twitter.util._
import io.buoyant.k8s.IstioPilotClient.RouteRuleConfig
import io.buoyant.namer.RichActivity
import istio.proxy.v1.config.RouteRule

class RouteManager(api: IstioPilotClient, pollInterval: Duration) {
  private[this] val states: Activity[Map[String, RouteRule]] = api.watchRouteRules(pollInterval).map(mkRouteMap)

  private[this] def mkRouteMap(routeList: Seq[RouteRuleConfig]): Map[String, RouteRule] =
    routeList.collect {
      case RouteRuleConfig(typ, Some(name), Some(spec)) => name -> spec
    }.toMap

<<<<<<< HEAD
  lazy val routeRules: Activity[Map[String, RouteRule]] = {
    val act = Activity(states)
    val _ = act.states.respond(_ => ()) // register a listener forever to keep the Activity open
    act
=======
  private[this] lazy val routeRules: Activity[Map[String, RouteRule]] = {
    val _ = states.states.respond(_ => ()) // register a listener forever to keep the Activity open
    states
>>>>>>> 9b6f1314
  }

  def getRules(): Future[Map[String, RouteRule]] = routeRules.toFuture
}

object RouteManager {
  private case class HostPort(host: String, port: Int)

  private val managers = Memoize { hp: HostPort =>
    val setHost = new SetHostFilter(hp.host, hp.port)
    val client = Http.client
      .withTracer(NullTracer)
      .withStreaming(true)
      .filtered(setHost)
      .configured(Label("istio-route-manager"))
    val api = new IstioPilotClient(client.newService(s"/$$/inet/${hp.host}/${hp.port}"))
    new RouteManager(api, 5.seconds) //TODO: make port configurable
  }

  def getManagerFor(host: String, port: Int): RouteManager = managers(HostPort(host, port))
}<|MERGE_RESOLUTION|>--- conflicted
+++ resolved
@@ -10,26 +10,19 @@
 import istio.proxy.v1.config.RouteRule
 
 class RouteManager(api: IstioPilotClient, pollInterval: Duration) {
-  private[this] val states: Activity[Map[String, RouteRule]] = api.watchRouteRules(pollInterval).map(mkRouteMap)
 
   private[this] def mkRouteMap(routeList: Seq[RouteRuleConfig]): Map[String, RouteRule] =
     routeList.collect {
       case RouteRuleConfig(typ, Some(name), Some(spec)) => name -> spec
     }.toMap
 
-<<<<<<< HEAD
   lazy val routeRules: Activity[Map[String, RouteRule]] = {
-    val act = Activity(states)
+    val act = api.watchRouteRules(pollInterval).map(mkRouteMap)
     val _ = act.states.respond(_ => ()) // register a listener forever to keep the Activity open
     act
-=======
-  private[this] lazy val routeRules: Activity[Map[String, RouteRule]] = {
-    val _ = states.states.respond(_ => ()) // register a listener forever to keep the Activity open
-    states
->>>>>>> 9b6f1314
   }
 
-  def getRules(): Future[Map[String, RouteRule]] = routeRules.toFuture
+  def getRules: Future[Map[String, RouteRule]] = routeRules.toFuture
 }
 
 object RouteManager {
